--- conflicted
+++ resolved
@@ -1,12 +1,9 @@
 *.o
 OpenJazz
-<<<<<<< HEAD
-.DS_Store
-autom4te.cache
-=======
 
 *.elf
 *.prx
 PARAM.SFO
 EBOOT.PBP
->>>>>>> 111b55db
+.DS_Store
+autom4te.cache