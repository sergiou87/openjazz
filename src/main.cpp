
/**
 *
 * @file main.cpp
 *
 * Part of the OpenJazz project
 *
 * @section History
 * 23rd August 2005: Created main.c
 * 22nd July 2008: Created util.c from parts of main.c
 * 3rd February 2009: Renamed main.c to main.cpp
 * 4th February 2009: Created palette.cpp from parts of main.cpp and util.cpp
 * 13th July 2009: Created controls.cpp from parts of main.cpp
 * 21st July 2013: Created setup.cpp from parts of main.cpp and setupmenu.cpp
 *
 * @section Licence
 * Copyright (c) 2005-2013 Alister Thomson
 *
 * OpenJazz is distributed under the terms of
 * the GNU General Public License, version 2.0
 *
 * You should have received a copy of the GNU General Public License
 * along with this program; if not, write to the Free Software
 * Foundation, Inc., 51 Franklin St, Fifth Floor, Boston, MA  02110-1301  USA
 *
 * @section Description
 * Contains the main function.
 *
 */


#define EXTERN

#include "game/game.h"
#include "io/controls.h"
#include "io/file.h"
#include "io/gfx/font.h"
#include "io/gfx/video.h"
#include "io/network.h"
#include "io/sound.h"
#include "jj2level/jj2level.h"
#include "jj1level/jj1level.h"
#include "menu/menu.h"
#include "player/player.h"
#include "jj1scene/jj1scene.h"
#include "loop.h"
#include "setup.h"
#include "util.h"

#include <string.h>

#if defined(CAANOO) || defined(WIZ) || defined(GP2X)
	#include "platforms/wiz.h"
#endif


class Main {

	public:
		Main  (int argc, char *argv[]);
		~Main ();

		int play ();

};


#ifdef __SYMBIAN32__
extern char KOpenJazzPath[256];
extern float sinf (float);
#else
	#include <math.h>
#endif

#define PI 3.141592f


/**
 * Initialises OpenJazz.
 *
 * Establishes the paths from which to read files, loads configuration, sets up
 * the game window and loads required data.
 *
 * @param argc Number of arguments, as passed to main function
 * @param argv Array of argument strings, as apsse to main function
 */
Main::Main (int argc, char *argv[]) {

	File* file;
	unsigned char* pixels = NULL;
	int count;
	int screenW = SW;
	int screenH = SH;
	int scaleFactor = 1;
#ifdef FULLSCREEN_ONLY
	bool fullscreen = true;
#else
	bool fullscreen = false;
#endif


	// Determine paths

	// Use hard-coded paths, if available

#ifdef DATAPATH
	firstPath = new Path(NULL, createString(DATAPATH));
#else
	firstPath = NULL;
#endif

#ifdef __SYMBIAN32__
	#ifdef UIQ3
	firstPath = new Path(firstPath, createString("c:\\shared\\openjazz\\"));
	#else
	firstPath = new Path(firstPath, createString("c:\\data\\openjazz\\"));
	#endif
	firstPath = new Path(firstPath, createString(KOpenJazzPath));
#endif


	// Use any provided paths, appending a directory separator as necessary

	for (count = 1; count < argc; count++) {

		// If it isn't an option, it should be a path
		if (argv[count][0] != '-') {

#ifdef WIN32
			if (argv[count][strlen(argv[count]) - 1] != '\\') {

				firstPath = new Path(firstPath, createString(argv[count], "\\"));
#else
			if (argv[count][strlen(argv[count]) - 1] != '/') {

				firstPath = new Path(firstPath, createString(argv[count], "/"));
#endif

			} else {

				firstPath = new Path(firstPath, createString(argv[count]));

			}

		}

	}


	// Use the path of the program

	count = strlen(argv[0]) - 1;

	// Search for directory separator
#ifdef WIN32
	while ((argv[0][count] != '\\') && (count >= 0)) count--;
#else
	while ((argv[0][count] != '/') && (count >= 0)) count--;
#endif

	// If a directory was found, copy it to the path
	if (count > 0) {

		firstPath = new Path(firstPath, new char[count + 2]);
		memcpy(firstPath->path, argv[0], count + 1);
		firstPath->path[count + 1] = 0;

	}


	// Use the user's home directory, if available

#ifdef HOMEDIR
	#ifdef WIN32
	firstPath = new Path(firstPath, createString(getenv("HOME"), "\\"));
	#else
	firstPath = new Path(firstPath, createString(getenv("HOME"), "/."));
	#endif
#endif


	// Use the current working directory

	firstPath = new Path(firstPath, createString(""));



	// Default settings

	// Sound settings
#if defined(WIZ) || defined(GP2X)
	volume = 40;
#endif
	soundsVolume = MAX_VOLUME >> 2;


	// Create the network address
	netAddress = createString(NET_ADDRESS);


	// Load settings from config file
	setup.load(&screenW, &screenH, &fullscreen, &scaleFactor);


	// Get command-line override

#ifndef FULLSCREEN_ONLY
	for (count = 1; count < argc; count++) {

		// If there's a hyphen, it should be an option
		if (argv[count][0] == '-') {

			if (argv[count][1] == 'f') fullscreen = true;

		}

	}
#endif


	// Create the game's window

	canvas = NULL;

	if (!video.init(screenW, screenH, fullscreen)) {

		delete firstPath;

		throw E_VIDEO;

	}

#ifdef SCALE
	video.setScaleFactor(scaleFactor);
#endif


	if (SDL_NumJoysticks() > 0) SDL_JoystickOpen(0);


	// Set up audio
	openAudio();



	// Load fonts

	// Open the panel, which contains two fonts

	try {

		file = new File(F_PANEL, false);

	} catch (int e) {

		closeAudio();

<<<<<<< HEAD
		delete firstPath;

		log("Unable to find game data files. When launching OpenJazz, pass the location");
		log("of the original game data, eg:");
		log("  OpenJazz ~/jazz1");

		throw e;
=======
		delete firstPath;

		throw e;
>>>>>>> 65247349

	}

	pixels = file->loadRLE(46272);

	delete file;

	panelBigFont = NULL;
	panelSmallFont = NULL;
	font2 = NULL;
	fontbig = NULL;
	fontiny = NULL;
	fontmn1 = NULL;

	try {

		panelBigFont = new Font(pixels + (40 * 320), true);
		panelSmallFont = new Font(pixels + (48 * 320), false);
		font2 = new Font(F_FONT2_0FN);
		fontbig = new Font(F_FONTBIG_0FN);
		fontiny = new Font(F_FONTINY_0FN);
		fontmn1 = new Font(F_FONTMN1_0FN);
		fontmn2 = new Font(F_FONTMN2_0FN);

	} catch (int e) {

		if (panelBigFont) delete panelBigFont;
		if (panelSmallFont) delete panelSmallFont;
		if (font2) delete font2;
		if (fontbig) delete fontbig;
		if (fontiny) delete fontiny;
		if (fontmn1) delete fontmn1;

		delete[] pixels;

		closeAudio();

		delete firstPath;

		throw e;

	}

	delete[] pixels;


	// Establish arbitrary timing
	globalTicks = SDL_GetTicks() - 20;


	// Fill trigonometric function look-up tables
	for (count = 0; count < 1024; count++)
		sinLut[count] = fixed(sinf(2 * PI * float(count) / 1024.0f) * 1024.0f);


	// Initiate networking
	net = new Network();


	level = NULL;
	jj2Level = NULL;

}


/**
 * De-initialises OpenJazz.
 *
 * Frees data, writes configuration, and shuts down SDL.
 */
Main::~Main () {

	delete net;

	delete panelBigFont;
	delete panelSmallFont;
	delete font2;
	delete fontbig;
	delete fontiny;
	delete fontmn1;
	delete fontmn2;

#ifdef SCALE
	if (video.getScaleFactor() > 1) SDL_FreeSurface(canvas);
#endif

	closeAudio();


	// Save settings to config file
	setup.save();


	delete firstPath;

}


/**
 * Run the cutscenes and the main menu.
 *
 * @return Error code
 */
int Main::play () {

	MainMenu *mainMenu = NULL;
	JJ1Scene *scene = NULL;

	// Load and play the startup cutscene

	try {

		scene = new JJ1Scene(F_STARTUP_0SC);

	} catch (int e) {

		return e;

	}

	if (scene->play() == E_QUIT) {

		delete scene;

		return E_NONE;

	}

	delete scene;


	// Load and run the menu

	try {

		mainMenu = new MainMenu();

	} catch (int e) {

		return e;

	}

	if (mainMenu->main() == E_QUIT) {

		delete mainMenu;

		return E_NONE;

	}

	delete mainMenu;


	// Load and play the ending cutscene

	try {

		scene = new JJ1Scene(F_END_0SC);

	} catch (int e) {

		return e;

	}

	scene->play();

	delete scene;


	return E_NONE;

}


/**
 * Process iteration.
 *
 * Called once per game iteration. Updates timing, video, and input
 *
 * @param type Type of loop. Normal, typing, or input configuration
 * @param paletteEffects Palette effects to apply to video output
 *
 * @return Error code
 */
int loop (LoopType type, PaletteEffect* paletteEffects) {

	SDL_Event event;
	int prevTicks, ret;


	// Update tick count
	prevTicks = globalTicks;
	globalTicks = SDL_GetTicks();

	if (globalTicks - prevTicks < T_ACTIVE_FRAME) {

		// Limit framerate
		SDL_Delay(T_ACTIVE_FRAME + prevTicks - globalTicks);
		globalTicks = SDL_GetTicks();

	}

	// Show what has been drawn
	video.flip(globalTicks - prevTicks, paletteEffects);


	// Process system events
	while (SDL_PollEvent(&event)) {

		if (event.type == SDL_QUIT) return E_QUIT;

		ret = controls.update(&event, type);

		if (ret != E_NONE) return ret;

		video.update(&event);

#if defined(WIZ) || defined(GP2X)
		if ((event.type == SDL_JOYBUTTONDOWN) ||
			(event.type == SDL_JOYBUTTONUP)) {

				if (event.jbutton.button ==  GP2X_BUTTON_VOLUP ) {
					if( event.type == SDL_JOYBUTTONDOWN )
						volume_direction = VOLUME_UP;
					else
						volume_direction = VOLUME_NOCHG;
				}
				if (event.jbutton.button ==  GP2X_BUTTON_VOLDOWN ) {
					if( event.type == SDL_JOYBUTTONDOWN )
						volume_direction = VOLUME_DOWN;
					else
						volume_direction = VOLUME_NOCHG;
				}

		}
#endif

	}

	controls.loop();


#if defined(WIZ) || defined(GP2X)
	WIZ_AdjustVolume( volume_direction );
#endif

	return E_NONE;

}


/**
 * Main.
 *
 * Initialises SDL and launches game.
 */
int main(int argc, char *argv[]) {

	Main* mainObj;
	int ret;

	// Initialise SDL

	if (SDL_Init(SDL_INIT_VIDEO | SDL_INIT_AUDIO | SDL_INIT_JOYSTICK | SDL_INIT_TIMER) < 0) {

		logError("Could not start SDL", SDL_GetError());

		return -1;

	}


	// Load configuration and establish a window

	try {

		mainObj = new Main(argc, argv);

	} catch (int e) {

		SDL_Quit();

		return -1;

	}


	// Play the opening cutscene, run the main menu, etc.

	ret = mainObj->play();


	// Save configuration and shut down

	delete mainObj;

	SDL_Quit();

	return ret;

}

<|MERGE_RESOLUTION|>--- conflicted
+++ resolved
@@ -255,7 +255,6 @@
 
 		closeAudio();
 
-<<<<<<< HEAD
 		delete firstPath;
 
 		log("Unable to find game data files. When launching OpenJazz, pass the location");
@@ -263,11 +262,6 @@
 		log("  OpenJazz ~/jazz1");
 
 		throw e;
-=======
-		delete firstPath;
-
-		throw e;
->>>>>>> 65247349
 
 	}
 
