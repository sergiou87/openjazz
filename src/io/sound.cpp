
/**
 *
 * @file sound.cpp
 *
 * Part of the OpenJazz project
 *
 * @section History
 * 23rd August 2005: Created sound.c
 * 3rd February 2009: Renamed sound.c to sound.cpp
 *
 * @section Licence
 * Copyright (c) 2005-2012 Alister Thomson
 *
 * OpenJazz is distributed under the terms of
 * the GNU General Public License, version 2.0
 *
 * You should have received a copy of the GNU General Public License
 * along with this program; if not, write to the Free Software
 * Foundation, Inc., 51 Franklin St, Fifth Floor, Boston, MA  02110-1301  USA
 *
 * @section Description
 * Deals with the loading, playing and freeing of music and sound effects.
 *
 * For music, USE_MODPLUG or USE_XMP must be defined.
 *
 */


#include "file.h"
#include "sound.h"

#include "util.h"

#include <SDL/SDL_audio.h>

<<<<<<< HEAD
#ifdef USE_MODPLUG
	#include <libmodplug/modplug.h>
=======
#if defined(USE_MODPLUG)
	#include <modplug.h>
#elif defined(USE_XMP)
	#include <xmp.h>
>>>>>>> 7a3299fa
#endif


#ifdef __SYMBIAN32__
	#define SOUND_FREQ 22050
#else
	#define SOUND_FREQ 44100
#endif

#if defined(USE_MODPLUG)

	#ifdef __SYMBIAN32__
		#define MUSIC_RESAMPLEMODE MODPLUG_RESAMPLE_LINEAR
		#define MUSIC_FLAGS MODPLUG_ENABLE_MEGABASS
	#elif defined(CAANOO) || defined(WIZ) || defined(GP2X) || defined(DINGOO) || defined(PSP)
		#define MUSIC_RESAMPLEMODE MODPLUG_RESAMPLE_LINEAR
		#define MUSIC_FLAGS 0
	#else
		#define MUSIC_RESAMPLEMODE MODPLUG_RESAMPLE_FIR
		#define MUSIC_FLAGS MODPLUG_ENABLE_NOISE_REDUCTION | MODPLUG_ENABLE_REVERB | MODPLUG_ENABLE_MEGABASS | MODPLUG_ENABLE_SURROUND
	#endif

ModPlugFile   *musicFile;

#elif defined(USE_XMP)

	#define MUSIC_INTERPOLATION XMP_INTERP_SPLINE
	#define MUSIC_EFFECTS XMP_DSP_ALL

xmp_context xmpC;

#endif

SDL_AudioSpec  audioSpec;


/**
 * Callback used to provide data to the audio subsystem.
 *
 * @param userdata N/A
 * @param stream Output stream
 * @param len Length of data to be placed in the output stream
 */
void audioCallback (void * userdata, unsigned char * stream, int len) {

	(void)userdata;

	int count;

	// Read the next portion of music into the audio stream
#if defined(USE_MODPLUG)

	if (musicFile) ModPlug_Read(musicFile, stream, len);

#elif defined(USE_XMP)

	if (xmp_get_player(xmpC, XMP_PLAYER_STATE) == XMP_STATE_PLAYING)
		xmp_play_buffer(xmpC, stream, len, 0);

#endif

	for (count = 0; count < nSounds; count++) {

		if (sounds[count].position >= 0) {

			// Add the next portion of the sound clip to the audio stream

			if (len < sounds[count].length - sounds[count].position) {

				// Play as much of the clip as possible

				SDL_MixAudio(stream,
					sounds[count].data + sounds[count].position, len,
					soundsVolume * SDL_MIX_MAXVOLUME / MAX_VOLUME);

				sounds[count].position += len;

			} else {

				// Play the remainder of the clip

				SDL_MixAudio(stream,
					sounds[count].data + sounds[count].position,
					sounds[count].length - sounds[count].position,
					soundsVolume * SDL_MIX_MAXVOLUME / MAX_VOLUME);

				sounds[count].position = -1;

			}

		}

	}

	return;

}


/**
 * Initialise audio.
 */
void openAudio () {

	SDL_AudioSpec asDesired;

#if defined(USE_MODPLUG)
	musicFile = NULL;
#elif defined(USE_XMP)
	xmpC = xmp_create_context();
#endif


	// Set up SDL audio

	asDesired.freq = SOUND_FREQ;
	asDesired.format = AUDIO_S16;
	asDesired.channels = 2;
#if defined(GP2X) || defined(PSP)
	asDesired.samples = 512;
#else
	asDesired.samples = 2048;
#endif
	asDesired.callback = audioCallback;
	asDesired.userdata = NULL;

	if (SDL_OpenAudio(&asDesired, &audioSpec) < 0)
		logError("Unable to open audio", SDL_GetError());


	// Load sounds

	if (loadSounds(F_SOUNDS) != E_NONE) sounds = NULL;

	// Start audio for sfx to work
	SDL_PauseAudio(0);
	return;

}


/**
 * Stop audio.
 */
void closeAudio () {

	stopMusic();

#ifdef USE_XMP
	xmp_free_context(xmpC);
#endif

	SDL_CloseAudio();

	freeSounds();

	return;

}


/**
 * Play music from the specified file.
 *
 * @param fileName Name of a file containing music data.
 */
void playMusic (const char * fileName) {

	File *file;
	unsigned char *psmData;
	int size;
	bool loadOk = false;

#ifdef USE_MODPLUG
	ModPlug_Settings settings;
#endif

	// Stop any existing music playing
	stopMusic();


	// Load the music file

	try {

		file = new File(fileName, false);

	} catch (int e) {

		return;

	}

	// Find the size of the file
	size = file->getSize();

	// Read the entire file into memory
	file->seek(0, true);
	psmData = file->loadBlock(size);

	delete file;


#ifdef USE_MODPLUG

	// Set up libmodplug

	settings.mFlags = MUSIC_FLAGS;
	settings.mChannels = audioSpec.channels;

	if ((audioSpec.format == AUDIO_U8) || (audioSpec.format == AUDIO_S8))
		settings.mBits = 8;
	else settings.mBits = 16;

	settings.mFrequency = audioSpec.freq;
	settings.mResamplingMode = MUSIC_RESAMPLEMODE;
	settings.mReverbDepth = 25;
	settings.mReverbDelay = 40;
	settings.mBassAmount = 50;
	settings.mBassRange = 10;
	settings.mSurroundDepth = 50;
	settings.mSurroundDelay = 40;
	settings.mLoopCount = -1;

	ModPlug_SetSettings(&settings);

	// Load the file into libmodplug
	musicFile = ModPlug_Load(psmData, size);
	loadOk = (musicFile != NULL);

#elif defined(USE_XMP)

	// Load the file into libxmp
	loadOk = (xmp_load_module_from_memory(xmpC, psmData, size) == 0);

#endif

	delete[] psmData;

	if (!loadOk) {

		logError("Could not play music file", fileName);

		return;

	}

#ifdef USE_XMP
	int playerFlags = 0;

	if ((audioSpec.format == AUDIO_U8) || (audioSpec.format == AUDIO_S8))
		playerFlags = playerFlags & XMP_FORMAT_8BIT;

	if ((audioSpec.format == AUDIO_U8) || (audioSpec.format == AUDIO_U16)
		|| (audioSpec.format == AUDIO_U16MSB) || (audioSpec.format == AUDIO_U16LSB))
		playerFlags = playerFlags & XMP_FORMAT_UNSIGNED;

	if (audioSpec.channels == 1)
		playerFlags = playerFlags & XMP_FORMAT_MONO;

	xmp_start_player(xmpC, audioSpec.freq, playerFlags);
	xmp_set_player(xmpC, XMP_PLAYER_INTERP, MUSIC_INTERPOLATION);
	xmp_set_player(xmpC, XMP_PLAYER_DSP, MUSIC_EFFECTS);

#endif

	// Start the audio playing
	SDL_PauseAudio(0);

	return;

}


/**
 * Stop the current music.
 */
void stopMusic () {

	// Stop the music playing
	SDL_PauseAudio(~0);

#if defined(USE_MODPLUG)

	if (musicFile) {

		ModPlug_Unload(musicFile);
		musicFile = NULL;

	}

#elif defined(USE_XMP)

	int state = xmp_get_player(xmpC, XMP_PLAYER_STATE);
	if (state == XMP_STATE_LOADED || state == XMP_STATE_PLAYING) {

		xmp_end_player(xmpC);
		xmp_release_module(xmpC);

	}

#endif

	SDL_PauseAudio(0);

	return;

}


/**
 * Load sound clips from the specified file.
 *
 * @param fileName Name of a file containing sound clips
 */
int loadSounds (const char *fileName) {

	File *file;
	unsigned char *clip;
	int count, sampleCount, rsFactor, offset, headerOffset;

	try {

		file = new File(fileName, false);

	} catch (int e) {

		return e;

	}

	// Calculate the resampling factor
	if ((audioSpec.format == AUDIO_U8) || (audioSpec.format == AUDIO_S8))
		rsFactor = audioSpec.freq / 5512;
	else rsFactor = (audioSpec.freq / 5512) * 2;

	// Locate the header data
	file->seek(file->getSize() - 4, true);
	headerOffset = file->loadInt();

	// Calculate number of sounds
	nSounds = (file->getSize() - headerOffset) / 18;

	// Load sound clips

	sounds = new Sound[nSounds];

	for(count = 0; count < nSounds; count++) {

		file->seek(headerOffset + (count * 18), true);

		// Read the name of the clip
		sounds[count].name = (char *)(file->loadBlock(12));

		// Read the offset of the clip
		offset = file->loadInt();

		// Read the length of the clip
		sounds[count].length = file->loadShort();

		// Read the clip
		file->seek(offset, true);
		clip = file->loadBlock(sounds[count].length);

		sounds[count].length *= rsFactor;

		// Resample the clip
		sounds[count].data = new unsigned char[sounds[count].length];

		for (sampleCount = 0; sampleCount < sounds[count].length; sampleCount++)
			sounds[count].data[sampleCount] = clip[sampleCount / rsFactor];

		delete[] clip;

		sounds[count].position = -1;

	}

	delete file;

	return E_NONE;

}


/**
 * Delete sound clip data.
 */
void freeSounds () {

	int count;

	if (sounds) {

		for (count = 0; count < nSounds; count++) {

			delete[] sounds[count].data;
			delete[] sounds[count].name;

		}

		delete[] sounds;

	}

	return;

}


/**
 * Set the sound clip to be played.
 */
void playSound (int newSound) {

	if (sounds && (newSound >= 0)) sounds[newSound].position = 0;

	return;

}

<|MERGE_RESOLUTION|>--- conflicted
+++ resolved
@@ -34,15 +34,10 @@
 
 #include <SDL/SDL_audio.h>
 
-<<<<<<< HEAD
-#ifdef USE_MODPLUG
+#if defined(USE_MODPLUG)
 	#include <libmodplug/modplug.h>
-=======
-#if defined(USE_MODPLUG)
-	#include <modplug.h>
 #elif defined(USE_XMP)
 	#include <xmp.h>
->>>>>>> 7a3299fa
 #endif
 
 
