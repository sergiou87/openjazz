
/**
 *
 * @file sound.cpp
 *
 * Part of the OpenJazz project
 *
 * @section History
 * 23rd August 2005: Created sound.c
 * 3rd February 2009: Renamed sound.c to sound.cpp
 *
 * @section Licence
 * Copyright (c) 2005-2012 Alister Thomson
 *
 * OpenJazz is distributed under the terms of
 * the GNU General Public License, version 2.0
 *
 * You should have received a copy of the GNU General Public License
 * along with this program; if not, write to the Free Software
 * Foundation, Inc., 51 Franklin St, Fifth Floor, Boston, MA  02110-1301  USA
 *
 * @section Description
 * Deals with the loading, playing and freeing of music and sound effects.
 *
 * For music, USE_MODPLUG must be defined.
 *
 */


#include "file.h"
#include "sound.h"

#include "util.h"

#include <SDL/SDL_audio.h>

<<<<<<< HEAD
#ifdef USE_MODPLUG
	#include <libmodplug/modplug.h>
#endif


#ifdef __SYMBIAN32__
	#define SOUND_FREQ 22050
#else
	#define SOUND_FREQ 44100
#endif

=======
#ifdef USE_MODPLUG
	#include <modplug.h>
#endif


#ifdef __SYMBIAN32__
	#define SOUND_FREQ 22050
#else
	#define SOUND_FREQ 44100
#endif

>>>>>>> 65247349
#ifdef USE_MODPLUG

	#ifdef __SYMBIAN32__
		#define MUSIC_RESAMPLEMODE MODPLUG_RESAMPLE_LINEAR
		#define MUSIC_FLAGS MODPLUG_ENABLE_MEGABASS
	#elif defined(CAANOO) || defined(WIZ) || defined(GP2X) || defined(DINGOO)
		#define MUSIC_RESAMPLEMODE MODPLUG_RESAMPLE_LINEAR
		#define MUSIC_FLAGS 0
	#else
		#define MUSIC_RESAMPLEMODE MODPLUG_RESAMPLE_FIR
		#define MUSIC_FLAGS MODPLUG_ENABLE_NOISE_REDUCTION | MODPLUG_ENABLE_REVERB | MODPLUG_ENABLE_MEGABASS | MODPLUG_ENABLE_SURROUND
	#endif

ModPlugFile   *musicFile;

#endif

SDL_AudioSpec  audioSpec;


/**
 * Callback used to provide data to the audio subsystem.
 *
 * @param userdata N/A
 * @param stream Output stream
 * @param len Length of data to be placed in the output stream
 */
void audioCallback (void * userdata, unsigned char * stream, int len) {

	(void)userdata;

	int count;

#ifdef USE_MODPLUG
	// Read the next portion of music into the audio stream
	if (musicFile) ModPlug_Read(musicFile, stream, len);
#endif

	for (count = 0; count < nSounds; count++) {

		if (sounds[count].position >= 0) {

			// Add the next portion of the sound clip to the audio stream

			if (len < sounds[count].length - sounds[count].position) {

				// Play as much of the clip as possible

				SDL_MixAudio(stream,
					sounds[count].data + sounds[count].position, len,
					soundsVolume * SDL_MIX_MAXVOLUME / MAX_VOLUME);

				sounds[count].position += len;

			} else {

				// Play the remainder of the clip

				SDL_MixAudio(stream,
					sounds[count].data + sounds[count].position,
					sounds[count].length - sounds[count].position,
					soundsVolume * SDL_MIX_MAXVOLUME / MAX_VOLUME);

				sounds[count].position = -1;

			}

		}

	}

	return;

}


/**
 * Initialise audio.
 */
void openAudio () {

	SDL_AudioSpec asDesired;

#ifdef USE_MODPLUG
	musicFile = NULL;
#endif


	// Set up SDL audio

	asDesired.freq = SOUND_FREQ;
	asDesired.format = AUDIO_S16;
	asDesired.channels = 2;
#if defined(GP2X)
	asDesired.samples = 512;
#else
	asDesired.samples = 2048;
#endif
	asDesired.callback = audioCallback;
	asDesired.userdata = NULL;

	if (SDL_OpenAudio(&asDesired, &audioSpec) < 0)
		logError("Unable to open audio", SDL_GetError());


	// Load sounds

	if (loadSounds(F_SOUNDS) != E_NONE) sounds = NULL;

	// Start audio for sfx to work
	SDL_PauseAudio(0);
	return;

}


/**
 * Stop audio.
 */
void closeAudio () {

	stopMusic();

	SDL_CloseAudio();

	freeSounds();

	return;

}


/**
 * Play music from the specified file.
 *
 * @param fileName Name of a file containing music data.
 */
void playMusic (const char * fileName) {

#ifdef USE_MODPLUG

	File *file;
	ModPlug_Settings settings;
	unsigned char *psmData;
	int size;

	// Stop any existing music playing
	stopMusic();


	// Load the music file

	try {

		file = new File(fileName, false);

	} catch (int e) {

		return;

	}

	// Find the size of the file
	size = file->getSize();

	// Read the entire file into memory
	file->seek(0, true);
	psmData = file->loadBlock(size);

	delete file;


	// Set up libmodplug

	settings.mFlags = MUSIC_FLAGS;
	settings.mChannels = audioSpec.channels;

	if ((audioSpec.format == AUDIO_U8) || (audioSpec.format == AUDIO_S8))
		settings.mBits = 8;
	else settings.mBits = 16;

	settings.mFrequency = audioSpec.freq;
	settings.mResamplingMode = MUSIC_RESAMPLEMODE;
	settings.mReverbDepth = 25;
	settings.mReverbDelay = 40;
	settings.mBassAmount = 50;
	settings.mBassRange = 10;
	settings.mSurroundDepth = 50;
	settings.mSurroundDelay = 40;
	settings.mLoopCount = -1;

	ModPlug_SetSettings(&settings);

	// Load the file into libmodplug
	musicFile = ModPlug_Load(psmData, size);

	delete[] psmData;

	if (!musicFile) {

		logError("Could not play music file", fileName);

		return;

	}

	// Start the audio playing
	SDL_PauseAudio(0);

#endif

	return;

}


/**
 * Stop the current music.
 */
void stopMusic () {

#ifdef USE_MODPLUG

	// Stop the music playing
	SDL_PauseAudio(~0);

	if (musicFile) {

		ModPlug_Unload(musicFile);
		musicFile = NULL;

	}
	SDL_PauseAudio(0);
#endif

	return;

}


/**
 * Load sound clips from the specified file.
 *
 * @param fileName Name of a file containing sound clips
 */
int loadSounds (const char *fileName) {

	File *file;
	unsigned char *clip;
	int count, sampleCount, rsFactor, offset, headerOffset;

	try {

		file = new File(fileName, false);

	} catch (int e) {

		return e;

	}

	// Calculate the resampling factor
	if ((audioSpec.format == AUDIO_U8) || (audioSpec.format == AUDIO_S8))
		rsFactor = audioSpec.freq / 5512;
	else rsFactor = (audioSpec.freq / 5512) * 2;

	// Locate the header data
	file->seek(file->getSize() - 4, true);
	headerOffset = file->loadInt();

	// Calculate number of sounds
	nSounds = (file->getSize() - headerOffset) / 18;

	// Load sound clips

	sounds = new Sound[nSounds];

	for(count = 0; count < nSounds; count++) {

		file->seek(headerOffset + (count * 18), true);

		// Read the name of the clip
		sounds[count].name = (char *)(file->loadBlock(12));

		// Read the offset of the clip
		offset = file->loadInt();

		// Read the length of the clip
		sounds[count].length = file->loadShort();

		// Read the clip
		file->seek(offset, true);
		clip = file->loadBlock(sounds[count].length);

		sounds[count].length *= rsFactor;

		// Resample the clip
		sounds[count].data = new unsigned char[sounds[count].length];

		for (sampleCount = 0; sampleCount < sounds[count].length; sampleCount++)
			sounds[count].data[sampleCount] = clip[sampleCount / rsFactor];

		delete[] clip;

		sounds[count].position = -1;

	}

	delete file;

	return E_NONE;

}


/**
 * Delete sound clip data.
 */
void freeSounds () {

	int count;

	if (sounds) {

		for (count = 0; count < nSounds; count++) {

			delete[] sounds[count].data;
			delete[] sounds[count].name;

		}

		delete[] sounds;

	}

	return;

}


/**
 * Set the sound clip to be played.
 */
void playSound (int newSound) {

	if (sounds && (newSound >= 0)) sounds[newSound].position = 0;

	return;

}

<|MERGE_RESOLUTION|>--- conflicted
+++ resolved
@@ -34,7 +34,6 @@
 
 #include <SDL/SDL_audio.h>
 
-<<<<<<< HEAD
 #ifdef USE_MODPLUG
 	#include <libmodplug/modplug.h>
 #endif
@@ -46,19 +45,6 @@
 	#define SOUND_FREQ 44100
 #endif
 
-=======
-#ifdef USE_MODPLUG
-	#include <modplug.h>
-#endif
-
-
-#ifdef __SYMBIAN32__
-	#define SOUND_FREQ 22050
-#else
-	#define SOUND_FREQ 44100
-#endif
-
->>>>>>> 65247349
 #ifdef USE_MODPLUG
 
 	#ifdef __SYMBIAN32__
