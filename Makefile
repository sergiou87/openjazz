# OpenJazz makefile
prefix=/usr/local

include openjazz.mk

<<<<<<< HEAD
CXXFLAGS += -g -Wall -O2 -DSCALE
CXXFLAGS += -DUSE_SOCKETS

# SDL flags
CXXFLAGS+=`sdl-config --cflags`
LDFLAGS+=`sdl-config --libs`

# Enable modplug music
CXXFLAGS += -DUSE_MODPLUG `pkg-config --cflags libmodplug`
LDFLAGS += `pkg-config --libs libmodplug`

OpenJazz: $(objects)
	cc $(CXXFLAGS) -o OpenJazz $(LDFLAGS) -lstdc++ -lz $(objects)
=======
OpenJazz: $(OBJS)
	cc -Wall -o OpenJazz -lSDL -lstdc++ -lz $(OBJS)
>>>>>>> 65247349

%.o: %.cpp
	cc $(CXXFLAGS) -Isrc -c $< -o $@

clean:
<<<<<<< HEAD
	rm -f OpenJazz $(objects)

install: OpenJazz
	install -m 0755 OpenJazz $(prefix)/bin
	install -m 0644 openjazz.000 $(prefix)/bin

.PHONY: install
=======
	rm -f OpenJazz $(OBJS)
>>>>>>> 65247349
<|MERGE_RESOLUTION|>--- conflicted
+++ resolved
@@ -3,7 +3,6 @@
 
 include openjazz.mk
 
-<<<<<<< HEAD
 CXXFLAGS += -g -Wall -O2 -DSCALE
 CXXFLAGS += -DUSE_SOCKETS
 
@@ -15,25 +14,17 @@
 CXXFLAGS += -DUSE_MODPLUG `pkg-config --cflags libmodplug`
 LDFLAGS += `pkg-config --libs libmodplug`
 
-OpenJazz: $(objects)
+OpenJazz: $(OBJS)
 	cc $(CXXFLAGS) -o OpenJazz $(LDFLAGS) -lstdc++ -lz $(objects)
-=======
-OpenJazz: $(OBJS)
-	cc -Wall -o OpenJazz -lSDL -lstdc++ -lz $(OBJS)
->>>>>>> 65247349
 
 %.o: %.cpp
 	cc $(CXXFLAGS) -Isrc -c $< -o $@
 
 clean:
-<<<<<<< HEAD
-	rm -f OpenJazz $(objects)
+	rm -f OpenJazz $(OBJS)
 
 install: OpenJazz
 	install -m 0755 OpenJazz $(prefix)/bin
 	install -m 0644 openjazz.000 $(prefix)/bin
 
-.PHONY: install
-=======
-	rm -f OpenJazz $(OBJS)
->>>>>>> 65247349
+.PHONY: install